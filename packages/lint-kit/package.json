--- conflicted
+++ resolved
@@ -1,12 +1,7 @@
 {
   "name": "@qor5/fe-lint-kit",
-<<<<<<< HEAD
-  "version": "1.0.3",
   "description": "Opinionated ESLint and Prettier configuration for React + TypeScript projects",
-=======
   "version": "1.1.0",
-  "description": "",
->>>>>>> 302009d2
   "type": "module",
   "main": "./index.js",
   "exports": {
