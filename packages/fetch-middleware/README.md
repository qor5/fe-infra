--- conflicted
+++ resolved
@@ -62,11 +62,7 @@
   jsonResponseMiddleware,
   extractBodyMiddleware,
   httpErrorMiddleware,
-<<<<<<< HEAD
 } from "@theplant/fetch-middleware";
-=======
-} from "@the plan tfetch-middleware";
->>>>>>> 13b06ec9
 
 // Create a REST client
 const client = createFetchClient({
